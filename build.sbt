--- conflicted
+++ resolved
@@ -8,11 +8,7 @@
 
 scalaVersion := "2.13.11"
 
-<<<<<<< HEAD
-crossScalaVersions := Seq("2.12.17", "2.11.12", "2.10.7", "2.13.10", "3.3.0")
-=======
-crossScalaVersions := Seq("2.12.18", "2.11.12", "2.10.7", "2.13.11", "3.2.2")
->>>>>>> 6696f1c6
+crossScalaVersions := Seq("2.12.18", "2.11.12", "2.10.7", "2.13.11", "3.3.0")
 
 TaskKey[Unit]("checkScalariform") := {
   val diff = "git diff".!!
